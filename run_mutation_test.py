--- conflicted
+++ resolved
@@ -19,7 +19,7 @@
 Usage:
  - Part of a batch job, using ./run-all (see ./run-all --help)
  - Run as a CLI tool on one or more projects using a task file.
-   Usage: see ./run-mutation-test --help
+   Usage: see ./run_mutation_test --help
  - import run_mutation_test
 """
 
@@ -58,7 +58,7 @@
 
     taskFile\t NDJSON file containing tasks with the keys:
     \t\t{ projectPath (required) }
-    -l|--log\t Print stdout and stderr? Don't use this with ./run-all
+    -l|--log\t Print stdout and stderr?
     -h|--help\t Print this help (ignoring any other params)
     -s|--steps\t Run testing in steps, one mutator at a time
     '''
@@ -121,10 +121,10 @@
             if result.returncode > 0 or coverage is None:
                 logging.error('%s: %s', runner.projectname, key)
                 logging.error(result.stderr)
-                successes.append(True)
+                successes.append(False)
             else:
                 output[key] = coverage
-                successes.append(False)
+                successes.append(True)
                 logging.info('%s: %s', runner.projectname, key)
                 logging.info(result.stdout)
         output['success'] = all(successes)
@@ -161,22 +161,14 @@
         runs mutation testing using PIT. PIT results are in /tmp/{projectpath}/pitReports.
 
         The method returns a (float, CompletedSubprocess)  tuple if all
-<<<<<<< HEAD
         available mutators are used, or a dict of (float, CompletedSubprocess)
-=======
-        available mutators are used, or a dict of (float, CompletedSubprocess) 
->>>>>>> b5223ab3
         tuples if operators are applied one after the other, with each key being
         the name of a mutant.
 
         Returns:
             (float, CompletedProcess): The coverage percentage and the completed
                                        subprocess, or
-<<<<<<< HEAD
             (dict): The coverage percentages and completed subprocess for each
-=======
-            (dict): The coverage percentages and completed subprocess for each 
->>>>>>> b5223ab3
                     mutation operator (if not self.all_mutators)
         """
         # Copy the project to /tmp/ to avoid modifying the original
@@ -222,7 +214,7 @@
             pitreports = os.path.join(self.clonepath, 'pitReports', mutator)
             result = self.__mutate(mutator, pitreports=pitreports)
             if result.returncode > 0:
-                logging.error('%s: Error running without operator %s',
+                logging.error('%s: Error running operator %s',
                               self.projectname, mutator)
             else:
                 coveragecsv = os.path.join(pitreports, 'mutations.csv')
