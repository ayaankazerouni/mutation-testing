--- conflicted
+++ resolved
@@ -16,12 +16,7 @@
 node_modules/
 data/
 
-<<<<<<< HEAD
-*.log
+*.log*
 nohup.out
 
-run-autom*.sh
-=======
-*.log*
-nohup.out
->>>>>>> 3bf2c68e
+run-autom*.sh